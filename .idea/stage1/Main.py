<<<<<<< HEAD
from control.control_panel import control_pipeline_step
from crawlers.crawler_v2 import download_book_v2
import time


if __name__ == "__main__":

    # Crawler v1 + Indexer v1 launched through the control panel
    print("Starting Control Panel (5 iterations)...\n")

    # 5 test runs of the control panel (each run is either one indexing or one download)
    for i in range(5):
        print(f"--- Control panel iteration {i+1}/5 ---")
        control_pipeline_step()

        # Pause so the accesses to Gutenberg aren't too fast and our IP gets blocked (again lol)
        time.sleep(2)


    # example book id list for crawler v2
    book_ids = [76921, 76922, 76947, 20345]

    #Crawler v2 thats creates the datalake v2 with categorized subfolders and txt files for metadata and content
    for book_id in book_ids:
        download_book_v2(book_id)
=======
from control.control_panel_v2 import ControlPanelV2

if __name__ == "__main__":
    # Starte genau einen Durchlauf mit 5 Büchern (zufällige IDs),
    # Download & Indexierung laufen parallel, State-Dateien werden gepflegt.
    cp = ControlPanelV2(
        batch_size=5,          # ← genau 5 Bücher pro Run
        queue_size=4,          # Puffer zwischen Downloader & Indexer
        throttle_seconds=0.5,  # leichtes Drosseln der Downloads
        max_random_tries=200   # genügend Versuche, falls IDs fehlschlagen/dupliziert sind
    )
    cp.start()
    cp.join()
    print("✅ v2-Batch (5 Bücher) beendet.")
>>>>>>> 4523f1d1
<|MERGE_RESOLUTION|>--- conflicted
+++ resolved
@@ -1,30 +1,3 @@
-<<<<<<< HEAD
-from control.control_panel import control_pipeline_step
-from crawlers.crawler_v2 import download_book_v2
-import time
-
-
-if __name__ == "__main__":
-
-    # Crawler v1 + Indexer v1 launched through the control panel
-    print("Starting Control Panel (5 iterations)...\n")
-
-    # 5 test runs of the control panel (each run is either one indexing or one download)
-    for i in range(5):
-        print(f"--- Control panel iteration {i+1}/5 ---")
-        control_pipeline_step()
-
-        # Pause so the accesses to Gutenberg aren't too fast and our IP gets blocked (again lol)
-        time.sleep(2)
-
-
-    # example book id list for crawler v2
-    book_ids = [76921, 76922, 76947, 20345]
-
-    #Crawler v2 thats creates the datalake v2 with categorized subfolders and txt files for metadata and content
-    for book_id in book_ids:
-        download_book_v2(book_id)
-=======
 from control.control_panel_v2 import ControlPanelV2
 
 if __name__ == "__main__":
@@ -38,5 +11,4 @@
     )
     cp.start()
     cp.join()
-    print("✅ v2-Batch (5 Bücher) beendet.")
->>>>>>> 4523f1d1
+    print("✅ v2-Batch (5 Bücher) beendet.")